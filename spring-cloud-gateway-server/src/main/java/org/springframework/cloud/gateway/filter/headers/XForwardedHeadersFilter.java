--- conflicted
+++ resolved
@@ -202,13 +202,9 @@
 		HttpHeaders original = input;
 		HttpHeaders updated = new HttpHeaders();
 
-<<<<<<< HEAD
-		original.entrySet().stream().forEach(entry -> updated.addAll(entry.getKey(), entry.getValue()));
-=======
 		for (Map.Entry<String, List<String>> entry : original.entrySet()) {
 			updated.addAll(entry.getKey(), entry.getValue());
 		}
->>>>>>> 7cb009d2
 
 		if (isForEnabled() && request.getRemoteAddress() != null && request.getRemoteAddress().getAddress() != null) {
 			String remoteAddr = request.getRemoteAddress().getAddress().getHostAddress();
